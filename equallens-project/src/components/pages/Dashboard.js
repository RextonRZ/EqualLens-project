--- conflicted
+++ resolved
@@ -529,49 +529,9 @@
 
     // Handle scoring applicants when they are not scored but others are
     const handleUnscoredApplicants = async () => {
-<<<<<<< HEAD
-        if (selectedJob.prompt !== "" && selectedJob.prompt !== null) {
-            // Filter out the new applicants from the existing list
-            // New applicants are those without rank_score or with an empty rank_score
-            const unscoredApplicants = await fetchUnscoredApplicants(selectedJob.jobId);
-
-            // Only proceed if there are new applicants to rank
-            if (unscoredApplicants.length > 0) {
-                // Parse applicant results
-                const scoredApplicants = await scoreApplicants(unscoredApplicants);
-
-                // Update candidate rankings if available
-                if (scoredApplicants.applicants && scoredApplicants.applicants.length > 0) {
-                    for (const applicant of scoredApplicants.applicants) {
-                        if (applicant.candidateId) {
-                            await fetch(`http://localhost:8000/api/candidates/candidate/${applicant.candidateId}`, {
-                                method: 'PUT',
-                                headers: {
-                                    'Content-Type': 'application/json'
-                                },
-                                body: JSON.stringify({
-                                    ...applicant,
-                                    rank_score: applicant.rank_score,
-                                    reasoning: applicant.reasoning,
-                                    job_id: selectedJob.jobId
-                                })
-                            });
-                        }
-                    }
-                }
-
-                fetchApplicants(selectedJob.jobId);
-            } else {
-                console.log("No new applicants to rank");
-                return; // Skip the rest of the function if no new applicants
-            }
-        }
-    }
-=======
         // This function is now handled directly within handleUploadComplete
         // We'll keep it for backward compatibility and other use cases
     };
->>>>>>> 5771f417
 
     // Handle Rank Applicants button click
     const handleRankApplicants = () => {
